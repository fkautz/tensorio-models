--- conflicted
+++ resolved
@@ -1,7 +1,4 @@
 /.idea/
 test.out
-<<<<<<< HEAD
 .vscode/
-=======
-*/*.swp
->>>>>>> c90036cd
+*/*.swp