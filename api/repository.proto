syntax = "proto3";

package api;

import "google/api/annotations.proto";

/**
 * Health checks inspired by the conventions here:
 * https://github.com/grpc/grpc/blob/master/doc/health-checking.md
 * (although they do not follow that protocol exactly)
 *
 * Exposed using the Healthz method on the Repository service.
 */
message HealthCheckRequest {
    string service = 1;
}

message HealthCheckResponse {
    enum ServingStatus {
        UNKNOWN = 0;
        SERVING = 1;
        NOT_SERVING = 2;
    }
    ServingStatus status = 1;
}

message Model {
    string modelId = 1;
    string description = 2;
    string canonicalHyperParameters=3;
}

message ListModelsRequest {
    string marker = 1;
    int32 maxItems = 2;
}

message ListModelsResponse {
    repeated string modelIds = 1;
}

message CreateModelRequest {
    Model model = 1;
}

message CreateModelResponse {
    string resourcePath = 1;
}

message GetModelRequest {
    string modelId = 1;
}

message GetModelResponse {
    Model model = 1;
}

message UpdateModelRequest {
    string modelId = 1;
    Model model = 2;
}

message UpdateModelResponse {
    Model model = 1;
}

message ListHyperParametersRequest {
    string modelId = 1;
    string marker = 2;
    int32 maxItems = 3;
}

message ListHyperParametersResponse {
    repeated string hyperParametersIds = 1;
}

message CreateHyperParametersRequest {
    string modelId = 1;
    string hyperParameterId = 2;
    string canonicalCheckpoint = 3;
    map<string, string> hyperParameters = 4;
}

message CreateHyperParametersResponse {
    string resourcePath = 1;
}

message GetHyperParametersRequest {
    string modelId = 1;
    string hyperParametersId = 2;
}

message GetHyperParametersResponse {
    string modelId = 1;
    string hyperParametersId = 2;
    string upgradeTo = 3;
    string canonicalCheckpoint = 4;
    map<string, string> hyperParameters = 5;
}

message UpdateHyperParametersRequest {
    string modelId = 1;
    string hyperParametersId = 2;
    string upgradeTo = 3;
    map<string, string> hyperParameters = 4;
}

message UpdateHyperParametersResponse {
    string modelId = 1;
    string hyperParametersId = 2;
    string upgradeTo = 3;
    string canonicalCheckpoint = 4;
    map<string, string> hyperParameters = 5;
}

message ListCheckpointsRequest {
    string modelId = 1;
    string hyperParametersId = 2;
    string marker = 3;
    int32 maxItems = 4;
}

message ListCheckpointsResponse {
    repeated string checkpointIds = 1;
}

message CreateCheckpointRequest {
    string modelId = 1;
    string hyperParametersId = 2;
    string checkpointId = 3;
    string link = 4;
    map<string, string> info = 5;
}

message CreateCheckpointResponse {
    string resourcePath = 1;
}

message GetCheckpointRequest {
    string modelId = 1;
    string hyperParametersId = 2;
    string checkpointId = 3;
}

message GetCheckpointResponse {
    string resourcePath = 1;
    string link = 2;
    map<string, string> info = 3;
}

service Repository {
<<<<<<< HEAD
    rpc Healthz(HealthCheckRequest) returns (HealthCheckResponse) {
        option (google.api.http) = {
            get: "/v1/repository/healthz"
        };
    };
    rpc GetModels(GetModelsRequest) returns (GetModelsResponse) {
=======
    rpc ListModels (ListModelsRequest) returns (ListModelsResponse) {
>>>>>>> c90036cd
        option (google.api.http) = {
            get: "/v1/repository/models"
        };
    };
    rpc CreateModel (CreateModelRequest) returns (CreateModelResponse) {
        option (google.api.http) = {
            post: "/v1/repository/models"
            body: "*"
        };
    };
    rpc GetModel (GetModelRequest) returns (GetModelResponse) {
        option (google.api.http) = {
            get: "/v1/repository/models/{modelId}"
        };
    }
    rpc UpdateModel (UpdateModelRequest) returns (UpdateModelResponse) {
        option (google.api.http) = {
            put: "/v1/repository/models/{modelId}"
            body: "*"
        };
    }
    rpc ListHyperParameters(ListHyperParametersRequest) returns (ListHyperParametersResponse) {
        option (google.api.http) = {
            get: "/v1/repository/models/{modelId}/hyperparameters"
        };
    }
    rpc CreateHyperParameters(CreateHyperParametersRequest) returns (CreateHyperParametersResponse) {
        option (google.api.http) = {
            post: "/v1/repository/models/{modelId}/hyperparameters"
            body: "*"
        };
    }
    rpc GetHyperParameters(GetHyperParametersRequest) returns (GetHyperParametersResponse) {
        option (google.api.http) = {
            get: "/v1/repository/models/{modelId}/hyperparameters/{hyperParametersId}"
        };
    }
    rpc UpdateHyperParameters(UpdateHyperParametersRequest) returns (UpdateHyperParametersResponse) {
        option (google.api.http) = {
            put: "/v1/repository/models/{modelId}/hyperparameters/{hyperParametersId}"
            body: "*"
        };
    }
    rpc ListCheckpoints(ListCheckpointsRequest) returns (ListCheckpointsResponse) {
        option (google.api.http) = {
            get: "/v1/repository/models/{modelId}/hyperparameters/{hyperParametersId}/checkpoints"
        };
    }
    rpc CreateCheckpoint(CreateCheckpointRequest) returns (CreateCheckpointResponse) {
        option (google.api.http) = {
            post: "/v1/repository/models/{modelId}/hyperparameters/{hyperParametersId}/checkpoints"
            body: "*"
        };
    }
    rpc GetCheckpoint(GetCheckpointRequest) returns (GetCheckpointResponse) {
        option (google.api.http) = {
            get: "/v1/repository/models/{modelId}/hyperparameters/{hyperParametersId}/checkpoints/{checkpointId}"
        };
    }
}<|MERGE_RESOLUTION|>--- conflicted
+++ resolved
@@ -149,16 +149,12 @@
 }
 
 service Repository {
-<<<<<<< HEAD
     rpc Healthz(HealthCheckRequest) returns (HealthCheckResponse) {
         option (google.api.http) = {
             get: "/v1/repository/healthz"
         };
     };
-    rpc GetModels(GetModelsRequest) returns (GetModelsResponse) {
-=======
     rpc ListModels (ListModelsRequest) returns (ListModelsResponse) {
->>>>>>> c90036cd
         option (google.api.http) = {
             get: "/v1/repository/models"
         };
