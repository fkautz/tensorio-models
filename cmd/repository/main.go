package main

import (
	"context"
	"flag"
	"fmt"
	"github.com/doc-ai/tensorio-models/api"
	"github.com/doc-ai/tensorio-models/server"
	"github.com/doc-ai/tensorio-models/storage"
	"github.com/doc-ai/tensorio-models/storage/memory"
	"github.com/grpc-ecosystem/grpc-gateway/runtime"
	log "github.com/sirupsen/logrus"
	"google.golang.org/grpc"
	"net"
	"net/http"
<<<<<<< HEAD
	"strings"
	"time"
=======
>>>>>>> d4a23258
)

func startGrpcServer(apiServer api.RepositoryServer) {
	serverAddress := ":8080"
	log.Println("Starting grpc on:", serverAddress)

	grpcServer := grpc.NewServer()
	lis, err := net.Listen("tcp", serverAddress)
	api.RegisterRepositoryServer(grpcServer, apiServer)
	if err != nil {
		log.Fatalln(err)
	}

	err = grpcServer.Serve(lis)
	if err != nil {
		log.Fatalln(err)
	}
	log.Println("over")
}

func startProxyServer() {
	grpcServerAddress := ":8080"
	serverAddress := ":8081"
	log.Println("Starting json-rpc on:", serverAddress)

	ctx := context.Background()
	ctx, cancel := context.WithCancel(ctx)
	defer cancel()
	mux := runtime.NewServeMux()
	opts := []grpc.DialOption{grpc.WithInsecure()}
	err := api.RegisterRepositoryHandlerFromEndpoint(ctx, mux, grpcServerAddress, opts)
	if err != nil {
		log.Fatalln(err)
	}

	err = http.ListenAndServe(serverAddress, mux)
	if err != nil {
		log.Fatalln(err)
	}
}

func main() {
	/* BEGIN cli */
	// Backend specification
	Backends := map[string]func() storage.RepositoryStorage{
		"memory": memory.NewMemoryRepositoryStorage,
	}
	BackendKeys := make([]string, len(Backends))
	i := 0
	for k := range Backends {
		BackendKeys[i] = k
		i++
	}
	BackendChoices := strings.Join(BackendKeys, ",")

	var backendArg string
	backendUsage := fmt.Sprintf("Specifies the repository storage backend to be used; choices: %s", BackendChoices)
	flag.StringVar(&backendArg, "backend", "", backendUsage)

	flag.Parse()

	backend, exists := Backends[backendArg]
	if !exists {
		log.Fatalf("Unknown backend: %s. Choices are: %s", backendArg, BackendChoices)
	}
	/* END cli */

	repositoryBackend := backend()
	apiServer := server.NewServer(repositoryBackend)

	go startGrpcServer(apiServer)
	go startProxyServer()

	// sleep forever
	select {}
}<|MERGE_RESOLUTION|>--- conflicted
+++ resolved
@@ -13,11 +13,7 @@
 	"google.golang.org/grpc"
 	"net"
 	"net/http"
-<<<<<<< HEAD
 	"strings"
-	"time"
-=======
->>>>>>> d4a23258
 )
 
 func startGrpcServer(apiServer api.RepositoryServer) {
